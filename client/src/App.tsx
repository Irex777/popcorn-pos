--- conflicted
+++ resolved
@@ -14,7 +14,6 @@
 import Kitchen from "@/pages/kitchen";
 import AuthPage from "@/pages/auth";
 import Server from "@/pages/server";
-import Kitchen from "@/pages/kitchen";
 import FloorPlan from "@/pages/floor-plan";
 import PaymentSuccess from "@/pages/payment-success";
 import PaymentCancel from "@/pages/payment-cancel";
@@ -46,14 +45,10 @@
             <ProtectedRoute path="/settings" component={Settings} />
             <ProtectedRoute path="/categories" component={Categories} />
             <ProtectedRoute path="/analytics" component={Analytics} />
-<<<<<<< HEAD
             <ProtectedRoute path="/server" component={Server} />
+            <ProtectedRoute path="/tables" component={Tables} />
             <ProtectedRoute path="/kitchen" component={Kitchen} />
             <ProtectedRoute path="/floor-plan" component={FloorPlan} />
-=======
-            <ProtectedRoute path="/tables" component={Tables} />
-            <ProtectedRoute path="/kitchen" component={Kitchen} />
->>>>>>> c6635e31
             <Route component={NotFound} />
           </Switch>
         </DashboardLayout>
