import { useEffect } from "react";
import { useSearch } from "wouter";
import { useQuery } from "@tanstack/react-query";
import { useShop } from "@/lib/shop-context";
import ProductGrid from "@/components/pos/ProductGrid";
import CartPanel from "@/components/pos/CartPanel";
import RestaurantCartPanel from "@/components/restaurant/pos/RestaurantCartPanel";

export default function POS() {
  const search = useSearch();
  const { currentShop } = useShop();
  const searchParams = new URLSearchParams(search);
  const preSelectedTableId = searchParams.get('tableId') ? parseInt(searchParams.get('tableId')!) : null;

  // Fetch table data if a table was pre-selected
  const { data: preSelectedTable } = useQuery({
    queryKey: [`/api/shops/${currentShop?.id}/tables/${preSelectedTableId}`],
    queryFn: async () => {
      if (!currentShop?.id || !preSelectedTableId) return null;
      const response = await fetch(`/api/shops/${currentShop.id}/tables`);
      if (!response.ok) throw new Error('Failed to fetch tables');
      const tables = await response.json();
      return tables.find((table: any) => table.id === preSelectedTableId) || null;
    },
    enabled: !!currentShop?.id && !!preSelectedTableId,
  });

  return (
    <div className="flex flex-col min-h-screen md:flex-row">
      {/* Main content area */}
      <div className="flex-1 pb-[180px] md:pb-0 md:min-h-screen">
        <div className="container mx-auto px-4 py-4 md:px-6 md:py-6">
          <ProductGrid />
        </div>
      </div>

      {/* Cart panel - fixed on mobile, side panel on desktop */}
      <div className="fixed bottom-0 left-0 right-0 z-50 bg-background border-t md:relative md:w-[400px] md:border-l md:border-t-0 safe-area-bottom">
<<<<<<< HEAD
        <div className="container mx-auto px-2 md:px-6 md:h-screen md:sticky md:top-0">
          <RestaurantCartPanel preSelectedTable={preSelectedTable} />
=======
        <div className="container mx-auto px-4 md:px-6 md:h-screen md:sticky md:top-0">
          <CartPanel />
>>>>>>> df1ee40c
        </div>
      </div>
    </div>
  );
}<|MERGE_RESOLUTION|>--- conflicted
+++ resolved
@@ -36,13 +36,8 @@
 
       {/* Cart panel - fixed on mobile, side panel on desktop */}
       <div className="fixed bottom-0 left-0 right-0 z-50 bg-background border-t md:relative md:w-[400px] md:border-l md:border-t-0 safe-area-bottom">
-<<<<<<< HEAD
-        <div className="container mx-auto px-2 md:px-6 md:h-screen md:sticky md:top-0">
+        <div className="container mx-auto px-4 md:px-6 md:h-screen md:sticky md:top-0">
           <RestaurantCartPanel preSelectedTable={preSelectedTable} />
-=======
-        <div className="container mx-auto px-4 md:px-6 md:h-screen md:sticky md:top-0">
-          <CartPanel />
->>>>>>> df1ee40c
         </div>
       </div>
     </div>
